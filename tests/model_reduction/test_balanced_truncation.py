<<<<<<< HEAD
import pytest
import matplotlib.pyplot as plt
=======
from functools import partial
>>>>>>> f418356b
import numpy as np
import scipy as sp
import resolvent4py as res4py
from mpi4py import MPI
<<<<<<< HEAD
from petsc4py import PETSc
import os

plt.rcParams.update(
    {
        "font.family": "serif",
        "font.sans-serif": ["Computer Modern"],
        "font.size": 18,
        "text.usetex": True,
    }
)

=======

from .. import pytest_utils

>>>>>>> f418356b
def L_generator(omega, A):
    comm = MPI.COMM_WORLD
    Rinv = res4py.create_AIJ_identity(comm, A.getSizes())
    Rinv.scale(1j * omega)
    Rinv.axpy(-1.0, A)
    ksp = res4py.create_mumps_solver(comm, Rinv)
    L = res4py.linear_operators.MatrixLinearOperator(comm, Rinv, ksp)
    return (L, L.solve_mat, (L.destroy,))

@pytest.fixture(scope="module")
def comm():
    return MPI.COMM_WORLD

@pytest.fixture(scope="module")
def truncation_data(tmp_path_factory, comm):
    path = tmp_path_factory.mktemp("balanced_truncation")
    N, Nb, Nc = 3, 2, 1
    complex_A = False
    fnames_jac = [str(path / "rows.dat"), str(path / "cols.dat"), str(path / "vals.dat")]
    if comm.Get_rank() == 0:
        os.makedirs(path) if os.path.isdir(path) == False else None
        A = np.asarray([[-0.1, 0.5, 0.0], [-0.5, -0.1, 0.0], [0, 0, -1]], \
                       dtype=np.complex128)
        if complex_A:
            A += 1j*np.eye(A.shape[0])
        evals, _ = sp.linalg.eig(A)
        print(evals)
        A = sp.sparse.coo_matrix(A)
        arrays = [A.row, A.col, A.data]
        for i, array in enumerate(arrays):
            vec = PETSc.Vec().createWithArray(
                array, len(array), None, MPI.COMM_SELF
            )
            res4py.write_to_file(MPI.COMM_SELF, fnames_jac[i], vec)
            vec.destroy()
        A = A.todense()
        B = np.asarray([[1, 0], [0, 0], [0, 1]])
        C = np.ones((3, 1))
        X = sp.linalg.solve_continuous_lyapunov(A, -B@B.conj().T)
        Y = sp.linalg.solve_continuous_lyapunov(A.conj().T, -C@C.conj().T)
        
        Sig_sq, Phi = sp.linalg.eig(X@Y)
        Psi = sp.linalg.inv(Phi).conj().T
        hankel = np.sqrt(Sig_sq)

        B = PETSc.Mat().createDense((N, Nb), None, B, comm=MPI.COMM_SELF)
        C = PETSc.Mat().createDense((N, Nc), None, C, comm=MPI.COMM_SELF)
        res4py.write_to_file(MPI.COMM_SELF, str(path / 'B.dat'), B)
        res4py.write_to_file(MPI.COMM_SELF, str(path / 'C.dat'), C)

    Nl = res4py.compute_local_size(N)
    A = res4py.read_coo_matrix(comm, fnames_jac, ((Nl, N), (Nl, N)))
    B = res4py.read_bv(comm, str(path / 'B.dat'), ((Nl, N), Nb))
    C = res4py.read_bv(comm, str(path / 'C.dat'), ((Nl, N), Nc))

    omegas, wlgs = [], []
    domega = 0.1
    intervals = np.arange(0, 31*domega, domega)
    idx = len(intervals)
    domega *= 10
    intervals = np.concatenate((intervals, np.arange(intervals[-1] + domega, \
                                                    intervals[-1] + 250*domega, \
                                                    domega)))
    poly_ords = 10*np.ones(len(intervals) - 1, dtype=np.int32)
    poly_ords[:idx] = 10

    for j in range(len(poly_ords)):
        points, wlg_j = np.polynomial.legendre.leggauss(poly_ords[j])
        of, oi = intervals[[j+1, j]]
        omegas_j = (of - oi)/2*points + (of + oi)/2
        omegas.extend(omegas_j)
        wlg_j *= 0.5*(of - oi)
        wlgs.extend(wlg_j)

    omegas = np.asarray(omegas)
    weights = np.asarray(wlgs) / np.pi

<<<<<<< HEAD
    if complex_A:
        omegas = np.concatenate((-np.flipud(omegas), omegas))
        weights = np.concatenate((np.flipud(weights), weights)) / 2

    L_gen = partial(L_generator, A=A)
    L_generators = [L_gen for _ in range(len(omegas))]

    return {
        'path': path,
        'N': N,
        'Nb': Nb,
        'Nc': Nc,
        'complex_A': complex_A,
        'fnames_jac': fnames_jac,
        'A': A,
        'B': B,
        'C': C,
        'omegas': omegas,
        'weights': weights,
        'L_generators': L_generators,
        'hankel': hankel,
    }

def test_balanced_truncation_files_exist(comm, truncation_data):
    # Example assertion: check file paths end with .dat
    for fname in truncation_data['fnames_jac']:
        assert fname.endswith('.dat')
    # Add more test logic as needed

def test_balanced_truncation_gramian_factors(comm, truncation_data):
    res4py.petscprint(comm, "Computing Gramian factors...")
    X, Y = res4py.model_reduction.compute_gramian_factors(truncation_data['L_generators'], \
                                                          truncation_data['omegas'], truncation_data['weights'], truncation_data['B'], truncation_data['C'])
    assert X is not None
    assert Y is not None

def test_balanced_truncation_balanced_projection(comm, truncation_data):
    res4py.petscprint(comm, "Computing balanced projection...")
    Phi, Psi, S = res4py.model_reduction.compute_balanced_projection(X, Y, truncation_data['N'])
    assert Phi is not None
    assert Psi is not None
    assert S is not None

def test_balanced_truncation_error(comm, truncation_data):
    error = 100*np.linalg.norm(np.diag(S) - truncation_data['hankel'])/np.linalg.norm(truncation_data['hankel'])
    res4py.petscprint(comm, "Percent error = %1.5e"%error)
    assert error < 1e-5
=======
def test_balanced_truncation_real(comm):
    r"""Test balanced trunction."""
    complex = False
    N, rb, rc = 5, 3, 2
    Apetsc, Apython = pytest_utils.generate_random_matrix(comm, (N, N), complex)
    Bpetsc, Bpython = pytest_utils.generate_random_bv(comm, (N, rb), complex)
    Cpetsc, Cpython = pytest_utils.generate_random_bv(comm, (N, rc), complex)

    # Compute quadrature points and quadrature weights
    omegas, wlgs = [], []
    domega = 0.1
    intervals = np.arange(0, 31 * domega, domega)
    idx = len(intervals)
    domega *= 10
    intervals = np.concatenate(
        (
            intervals,
            np.arange(
                intervals[-1] + domega, intervals[-1] + 50 * domega, domega
            ),
        )
    )
    poly_ords = 5 * np.ones(len(intervals) - 1, dtype=np.int32)
    poly_ords[:idx] = 10

    for j in range(len(poly_ords)):
        points, wlg_j = np.polynomial.legendre.leggauss(poly_ords[j])
        of, oi = intervals[[j + 1, j]]
        omegas_j = (of - oi) / 2 * points + (of + oi) / 2
        omegas.extend(omegas_j)
        wlg_j *= 0.5 * (of - oi)
        wlgs.extend(wlg_j)

    omegas = np.asarray(omegas)
    weights = np.asarray(wlgs) / np.pi

    if complex:
        omegas = np.concatenate((-np.flipud(omegas), omegas))
        weights = np.concatenate((np.flipud(weights), weights)) / 2

    L_gen = partial(L_generator, A=Apetsc)
    L_generators = [L_gen for _ in range(len(omegas))]

    X, Y = res4py.model_reduction.compute_gramian_factors(
        L_generators, omegas, weights, Bpetsc, Cpetsc
    )
    r = 1
    Phi, Psi, S = res4py.model_reduction.compute_balanced_projection(X, Y, r)
    linop = res4py.linear_operators.MatrixLinearOperator(comm, Apetsc)
    Ar, _, _ = res4py.model_reduction.assemble_reduced_order_tensors(
        linop, Bpetsc, Cpetsc, Phi, Psi
    )
    linop.destroy()

    # Compute exact balanced truncation using scipy
    Qb = -Bpython @ Bpython.conj().T
    Qc = -Cpython @ Cpython.conj().T
    X = sp.linalg.solve_continuous_lyapunov(Apython, Qb)
    Y = sp.linalg.solve_continuous_lyapunov(Apython.conj().T, Qc)
    Hankel, Phi_python = sp.linalg.eig(X @ Y)
    Hankel = np.sqrt(Hankel)
    Psi_python = sp.linalg.inv(Phi_python).conj().T
    Phi_python = Phi_python[:, :r]
    Psi_python = Psi_python[:, :r]
    Ar_python = Psi_python.conj().T@Apython@Phi_python

    error = 100 * np.linalg.norm(np.diag(S)[0] - Hankel[0]) / \
        np.linalg.norm(Hankel[0])
    assert error < 2
    error = 100*np.linalg.norm(Ar - Ar_python) / np.linalg.norm(Ar_python)
    assert error < 2
>>>>>>> f418356b
<|MERGE_RESOLUTION|>--- conflicted
+++ resolved
@@ -1,31 +1,11 @@
-<<<<<<< HEAD
-import pytest
-import matplotlib.pyplot as plt
-=======
 from functools import partial
->>>>>>> f418356b
 import numpy as np
 import scipy as sp
 import resolvent4py as res4py
 from mpi4py import MPI
-<<<<<<< HEAD
-from petsc4py import PETSc
-import os
-
-plt.rcParams.update(
-    {
-        "font.family": "serif",
-        "font.sans-serif": ["Computer Modern"],
-        "font.size": 18,
-        "text.usetex": True,
-    }
-)
-
-=======
 
 from .. import pytest_utils
 
->>>>>>> f418356b
 def L_generator(omega, A):
     comm = MPI.COMM_WORLD
     Rinv = res4py.create_AIJ_identity(comm, A.getSizes())
@@ -39,119 +19,6 @@
 def comm():
     return MPI.COMM_WORLD
 
-@pytest.fixture(scope="module")
-def truncation_data(tmp_path_factory, comm):
-    path = tmp_path_factory.mktemp("balanced_truncation")
-    N, Nb, Nc = 3, 2, 1
-    complex_A = False
-    fnames_jac = [str(path / "rows.dat"), str(path / "cols.dat"), str(path / "vals.dat")]
-    if comm.Get_rank() == 0:
-        os.makedirs(path) if os.path.isdir(path) == False else None
-        A = np.asarray([[-0.1, 0.5, 0.0], [-0.5, -0.1, 0.0], [0, 0, -1]], \
-                       dtype=np.complex128)
-        if complex_A:
-            A += 1j*np.eye(A.shape[0])
-        evals, _ = sp.linalg.eig(A)
-        print(evals)
-        A = sp.sparse.coo_matrix(A)
-        arrays = [A.row, A.col, A.data]
-        for i, array in enumerate(arrays):
-            vec = PETSc.Vec().createWithArray(
-                array, len(array), None, MPI.COMM_SELF
-            )
-            res4py.write_to_file(MPI.COMM_SELF, fnames_jac[i], vec)
-            vec.destroy()
-        A = A.todense()
-        B = np.asarray([[1, 0], [0, 0], [0, 1]])
-        C = np.ones((3, 1))
-        X = sp.linalg.solve_continuous_lyapunov(A, -B@B.conj().T)
-        Y = sp.linalg.solve_continuous_lyapunov(A.conj().T, -C@C.conj().T)
-        
-        Sig_sq, Phi = sp.linalg.eig(X@Y)
-        Psi = sp.linalg.inv(Phi).conj().T
-        hankel = np.sqrt(Sig_sq)
-
-        B = PETSc.Mat().createDense((N, Nb), None, B, comm=MPI.COMM_SELF)
-        C = PETSc.Mat().createDense((N, Nc), None, C, comm=MPI.COMM_SELF)
-        res4py.write_to_file(MPI.COMM_SELF, str(path / 'B.dat'), B)
-        res4py.write_to_file(MPI.COMM_SELF, str(path / 'C.dat'), C)
-
-    Nl = res4py.compute_local_size(N)
-    A = res4py.read_coo_matrix(comm, fnames_jac, ((Nl, N), (Nl, N)))
-    B = res4py.read_bv(comm, str(path / 'B.dat'), ((Nl, N), Nb))
-    C = res4py.read_bv(comm, str(path / 'C.dat'), ((Nl, N), Nc))
-
-    omegas, wlgs = [], []
-    domega = 0.1
-    intervals = np.arange(0, 31*domega, domega)
-    idx = len(intervals)
-    domega *= 10
-    intervals = np.concatenate((intervals, np.arange(intervals[-1] + domega, \
-                                                    intervals[-1] + 250*domega, \
-                                                    domega)))
-    poly_ords = 10*np.ones(len(intervals) - 1, dtype=np.int32)
-    poly_ords[:idx] = 10
-
-    for j in range(len(poly_ords)):
-        points, wlg_j = np.polynomial.legendre.leggauss(poly_ords[j])
-        of, oi = intervals[[j+1, j]]
-        omegas_j = (of - oi)/2*points + (of + oi)/2
-        omegas.extend(omegas_j)
-        wlg_j *= 0.5*(of - oi)
-        wlgs.extend(wlg_j)
-
-    omegas = np.asarray(omegas)
-    weights = np.asarray(wlgs) / np.pi
-
-<<<<<<< HEAD
-    if complex_A:
-        omegas = np.concatenate((-np.flipud(omegas), omegas))
-        weights = np.concatenate((np.flipud(weights), weights)) / 2
-
-    L_gen = partial(L_generator, A=A)
-    L_generators = [L_gen for _ in range(len(omegas))]
-
-    return {
-        'path': path,
-        'N': N,
-        'Nb': Nb,
-        'Nc': Nc,
-        'complex_A': complex_A,
-        'fnames_jac': fnames_jac,
-        'A': A,
-        'B': B,
-        'C': C,
-        'omegas': omegas,
-        'weights': weights,
-        'L_generators': L_generators,
-        'hankel': hankel,
-    }
-
-def test_balanced_truncation_files_exist(comm, truncation_data):
-    # Example assertion: check file paths end with .dat
-    for fname in truncation_data['fnames_jac']:
-        assert fname.endswith('.dat')
-    # Add more test logic as needed
-
-def test_balanced_truncation_gramian_factors(comm, truncation_data):
-    res4py.petscprint(comm, "Computing Gramian factors...")
-    X, Y = res4py.model_reduction.compute_gramian_factors(truncation_data['L_generators'], \
-                                                          truncation_data['omegas'], truncation_data['weights'], truncation_data['B'], truncation_data['C'])
-    assert X is not None
-    assert Y is not None
-
-def test_balanced_truncation_balanced_projection(comm, truncation_data):
-    res4py.petscprint(comm, "Computing balanced projection...")
-    Phi, Psi, S = res4py.model_reduction.compute_balanced_projection(X, Y, truncation_data['N'])
-    assert Phi is not None
-    assert Psi is not None
-    assert S is not None
-
-def test_balanced_truncation_error(comm, truncation_data):
-    error = 100*np.linalg.norm(np.diag(S) - truncation_data['hankel'])/np.linalg.norm(truncation_data['hankel'])
-    res4py.petscprint(comm, "Percent error = %1.5e"%error)
-    assert error < 1e-5
-=======
 def test_balanced_truncation_real(comm):
     r"""Test balanced trunction."""
     complex = False
@@ -222,5 +89,4 @@
         np.linalg.norm(Hankel[0])
     assert error < 2
     error = 100*np.linalg.norm(Ar - Ar_python) / np.linalg.norm(Ar_python)
-    assert error < 2
->>>>>>> f418356b
+    assert error < 2